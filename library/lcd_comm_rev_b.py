import struct
import time

from serial.tools.list_ports import comports

from library.lcd_comm import *
from library.log import logger


class Command(IntEnum):
    HELLO = 0xCA  # Establish communication before driving the screen
    SET_ORIENTATION = 0xCB  # Sets the screen orientation
    DISPLAY_BITMAP = 0xCC  # Displays an image on the screen
    SET_LIGHTING = 0xCD  # Sets the screen backplate RGB LED color
    SET_BRIGHTNESS = 0xCE  # Sets the screen brightness


# In revision B, basic orientations (portrait / landscape) are managed by the display
# The reverse orientations (reverse portrait / reverse landscape) are software-managed
class OrientationValueRevB(IntEnum):
    ORIENTATION_PORTRAIT = 0x0
    ORIENTATION_LANDSCAPE = 0x1


# HW revision B offers 4 sub-revisions to identify the HW capabilities
class SubRevision(IntEnum):
    A01 = 0xA01  # HW revision B - brightness 0/1
    A02 = 0xA02  # HW revision "flagship" - brightness 0/1
    A11 = 0xA11  # HW revision B - brightness 0-255
    A12 = 0xA12  # HW revision "flagship" - brightness 0-255


class LcdCommRevB(LcdComm):
    def __init__(self, com_port: str = "AUTO", display_width: int = 320, display_height: int = 480):
        super().__init__(com_port, display_width, display_height)
        self.openSerial()
        self.sub_revision = SubRevision.A01  # Run a Hello command to detect correct sub-rev.

    def __del__(self):
        self.closeSerial()

    def is_flagship(self):
        return self.sub_revision == SubRevision.A02 or self.sub_revision == SubRevision.A12

    def is_brightness_range(self):
        return self.sub_revision == SubRevision.A11 or self.sub_revision == SubRevision.A12

    @staticmethod
    def auto_detect_com_port():
        com_ports = serial.tools.list_ports.comports()
        auto_com_port = None

        for com_port in com_ports:
            if com_port.serial_number == "2017-2-25":
                auto_com_port = com_port.device

        return auto_com_port

    def SendCommand(self, cmd: Command, payload=None):

        # Commands must be sent at least 'inter_bitmap_delay' after the bitmap data.
        delay = (self.last_bitmap_time + self.inter_bitmap_delay) - time.time()
        if delay > 0:
            time.sleep(delay)

        # New protocol (10 byte packets, framed with the command, 8 data bytes inside)
        if payload is None:
            payload = [0] * 8
        elif len(payload) < 8:
            payload = list(payload) + [0] * (8 - len(payload))

        byteBuffer = bytearray(10)
        byteBuffer[0] = cmd
        byteBuffer[1] = payload[0]
        byteBuffer[2] = payload[1]
        byteBuffer[3] = payload[2]
        byteBuffer[4] = payload[3]
        byteBuffer[5] = payload[4]
        byteBuffer[6] = payload[5]
        byteBuffer[7] = payload[6]
        byteBuffer[8] = payload[7]
        byteBuffer[9] = cmd

        self.WriteData(byteBuffer)

    def Hello(self):
        hello = [ord('H'), ord('E'), ord('L'), ord('L'), ord('O')]

        # This command reads LCD answer on serial link, so it bypasses the queue
        with self.com_mutex:
            self.SendCommand(Command.HELLO, payload=hello)
            response = self.lcd_serial.read(10)

        if len(response) != 10:
            logger.warning("Device not recognised (short response to HELLO)")
        if response[0] != Command.HELLO or response[-1] != Command.HELLO:
            logger.warning("Device not recognised (bad framing)")
        if [x for x in response[1:6]] != hello:
            logger.warning("Device not recognised (No HELLO; got %r)" % (response[1:6],))
        # The HELLO response here is followed by 2 bytes
        # This is the screen version (not like the revision which is B/flagship)
        # The version is used to determine what capabilities the screen offers (see SubRevision class above)
        if response[6] == 0xA:
            if response[7] == 0x01:
                self.sub_revision = SubRevision.A01
            elif response[7] == 0x02:
                self.sub_revision = SubRevision.A02
            elif response[7] == 0x11:
                self.sub_revision = SubRevision.A11
            elif response[7] == 0x12:
                self.sub_revision = SubRevision.A12
            else:
                logger.warning("Display returned unknown sub-revision on Hello answer")

        logger.debug("HW sub-revision: %s" % (hex(self.sub_revision)))

    def InitializeComm(self):
        self.Hello()

    def Reset(self):
        # HW revision B does not implement a command to reset it
        pass

    def Clear(self):
        # HW revision B does not implement a Clear command: display a blank image on the whole screen
        # Force an orientation in case the screen is currently configured with one different from the theme
        backup_orientation = self.orientation
        self.SetOrientation(orientation=Orientation.PORTRAIT)

        blank = Image.new("RGB", (self.get_width(), self.get_height()), (255, 255, 255))
        self.DisplayPILImage(blank)

        # Restore orientation
        self.SetOrientation(orientation=backup_orientation)

    def ScreenOff(self):
        # HW revision B does not implement a "ScreenOff" native command: using SetBrightness(0) instead
        self.SetBrightness(0)

    def ScreenOn(self):
        # HW revision B does not implement a "ScreenOn" native command: using SetBrightness() instead
        self.SetBrightness()

    def SetBrightness(self, level: int = 25):
        assert 0 <= level <= 100, 'Brightness level must be [0-100]'

        if self.is_brightness_range():
            # Brightness scales from 0 to 255, with 255 being the brightest and 0 being the darkest.
<<<<<<< HEAD
            level = int((level_user / 100) * 255)
=======
            # Convert our brightness % to an absolute value.
            converted_level = int((level / 100) * 255)
>>>>>>> 90f0490e
        else:
            # Brightness is 1 (off) or 0 (full brightness)
            logger.info("Your display does not support custom brightness level")
            converted_level = 1 if level == 0 else 0

<<<<<<< HEAD
        with self.com_mutex:
            self.SendCommand(Command.SET_BRIGHTNESS, payload=[level])
=======
        self.SendCommand(Command.SET_BRIGHTNESS, payload=[converted_level])
>>>>>>> 90f0490e

    def SetBackplateLedColor(self, led_color: Tuple[int, int, int] = (255, 255, 255)):
        if isinstance(led_color, str):
            led_color = tuple(map(int, led_color.split(', ')))
        if self.is_flagship():
<<<<<<< HEAD
            with self.com_mutex:
                self.SendCommand(Command.SET_LIGHTING, payload=led_color)
=======
            self.SendCommand(Command.SET_LIGHTING, payload=list(led_color))
>>>>>>> 90f0490e
        else:
            logger.info("Only HW revision 'flagship' supports backplate LED color setting")

    def SetOrientation(self, orientation: Orientation = Orientation.PORTRAIT, new_width: int = 320, new_height: int = 480):
        # In revision B, basic orientations (portrait / landscape) are managed by the display
        # The reverse orientations (reverse portrait / reverse landscape) are software-managed
        self.orientation = orientation
        with self.com_mutex:
            if self.orientation == Orientation.PORTRAIT or self.orientation == Orientation.REVERSE_PORTRAIT:
                self.SendCommand(Command.SET_ORIENTATION, payload=[OrientationValueRevB.ORIENTATION_PORTRAIT])
            else:
                self.SendCommand(Command.SET_ORIENTATION, payload=[OrientationValueRevB.ORIENTATION_LANDSCAPE])

    def DisplayPILImage(
            self,
            image: Image,
            x: int = 0, y: int = 0,
            image_width: int = 0,
            image_height: int = 0
    ):
        # If the image height/width isn't provided, use the native image size
        if not image_height:
            image_height = image.size[1]
        if not image_width:
            image_width = image.size[0]

        # If our image is bigger than our display, resize it to fit our screen
        if image.size[1] > self.get_height():
            image_height = self.get_height()
        if image.size[0] > self.get_width():
            image_width = self.get_width()

        assert x <= self.get_width(), 'Image X coordinate must be <= display width'
        assert y <= self.get_height(), 'Image Y coordinate must be <= display height'
        assert image_height > 0, 'Image width must be > 0'
        assert image_width > 0, 'Image height must be > 0'

        if self.orientation == Orientation.PORTRAIT or self.orientation == Orientation.LANDSCAPE:
            (x0, y0) = (x, y)
            (x1, y1) = (x + image_width - 1, y + image_height - 1)
        else:
            (x0, y0) = (self.get_width() - x - image_width, self.get_height() - y - image_height)
            (x1, y1) = (self.get_width() - x - 1, self.get_height() - y - 1)

        # Do the image load outside the mutex in case it takes a long time
        pix = image.load()

        with self.com_mutex:
            self.SendCommand(Command.DISPLAY_BITMAP,
                             payload=[(x0 >> 8) & 255, x0 & 255,
                                      (y0 >> 8) & 255, y0 & 255,
                                      (x1 >> 8) & 255, x1 & 255,
                                      (y1 >> 8) & 255, y1 & 255])
            line = bytes()

            for h in range(image_height):
                for w in range(image_width):
                    if self.orientation == Orientation.PORTRAIT or self.orientation == Orientation.LANDSCAPE:
                        R = pix[w, h][0] >> 3
                        G = pix[w, h][1] >> 2
                        B = pix[w, h][2] >> 3
                    else:
                        R = pix[image_width - w - 1, image_height - h - 1][0] >> 3
                        G = pix[image_width - w - 1, image_height - h - 1][1] >> 2
                        B = pix[image_width - w - 1, image_height - h - 1][2] >> 3

                    # Revision A: 0bRRRRRGGGGGGBBBBB
                    #               fedcba9876543210
                    # Revision B: 0bgggBBBBBRRRRRGGG
                    # That is...
                    #   High 3 bits of green in b0-b2
                    #   Low 3 bits of green in b13-b15
                    #   Red 5 bits in b3-b7
                    #   Blue 5 bits in b8-b12
                    rgb = (B << 8) | (G >> 3) | ((G & 7) << 13) | (R << 3)
                    line += struct.pack('H', rgb)

                    # Send image data by multiple of DISPLAY_WIDTH bytes
                    if len(line) >= self.get_width() * 8:
                        self.WriteLine(line)
                        line = bytes()

            # Write last line if needed
            if len(line) > 0:
                self.WriteLine(line)

            # There must be a short period between the last write of the bitmap data and the next
            # command. This seems to be around 0.02s on the flagship device.
            self.last_bitmap_time = time.time()<|MERGE_RESOLUTION|>--- conflicted
+++ resolved
@@ -1,5 +1,4 @@
 import struct
-import time
 
 from serial.tools.list_ports import comports
 
@@ -146,34 +145,22 @@
 
         if self.is_brightness_range():
             # Brightness scales from 0 to 255, with 255 being the brightest and 0 being the darkest.
-<<<<<<< HEAD
-            level = int((level_user / 100) * 255)
-=======
             # Convert our brightness % to an absolute value.
             converted_level = int((level / 100) * 255)
->>>>>>> 90f0490e
         else:
             # Brightness is 1 (off) or 0 (full brightness)
             logger.info("Your display does not support custom brightness level")
             converted_level = 1 if level == 0 else 0
 
-<<<<<<< HEAD
-        with self.com_mutex:
-            self.SendCommand(Command.SET_BRIGHTNESS, payload=[level])
-=======
-        self.SendCommand(Command.SET_BRIGHTNESS, payload=[converted_level])
->>>>>>> 90f0490e
+        with self.com_mutex:
+            self.SendCommand(Command.SET_BRIGHTNESS, payload=[converted_level])
 
     def SetBackplateLedColor(self, led_color: Tuple[int, int, int] = (255, 255, 255)):
         if isinstance(led_color, str):
             led_color = tuple(map(int, led_color.split(', ')))
         if self.is_flagship():
-<<<<<<< HEAD
             with self.com_mutex:
-                self.SendCommand(Command.SET_LIGHTING, payload=led_color)
-=======
-            self.SendCommand(Command.SET_LIGHTING, payload=list(led_color))
->>>>>>> 90f0490e
+                self.SendCommand(Command.SET_LIGHTING, payload=list(led_color))
         else:
             logger.info("Only HW revision 'flagship' supports backplate LED color setting")
 
